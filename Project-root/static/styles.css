--- conflicted
+++ resolved
@@ -303,78 +303,6 @@
     .dashboard-grid {
         grid-template-columns: 1fr;
     }
-<<<<<<< HEAD
-}
-
-/* --- Inventory Page Specifics --- */
-.inventory-table-container {
-    overflow-y: auto;
-    max-height: 70vh; /* Adjust as needed */
-}
-
-.inventory-table thead {
-    position: sticky;
-    top: 0;
-    z-index: 10;
-    background-color: var(--card-bg);
-}
-
-/* --- Tabs --- */
-.tabs {
-    overflow: hidden;
-    border-bottom: 1px solid var(--border-color);
-    margin-bottom: 1rem;
-}
-
-.tab-link {
-    background-color: inherit;
-    float: left;
-    border: none;
-    outline: none;
-    cursor: pointer;
-    padding: 14px 16px;
-    transition: 0.3s;
-    font-size: 17px;
-}
-
-.tab-link:hover {
-    background-color: var(--button-cancel-hover-bg);
-}
-
-.tab-link.active {
-    background-color: var(--primary-color);
-    color: white;
-}
-
-.tab-content {
-    display: none;
-    padding: 6px 12px;
-    border-top: none;
-}
-
-/* --- Floating Action Button --- */
-.floating-action-btn {
-    position: fixed;
-    bottom: 2rem;
-    right: 2rem;
-    width: auto;
-    height: auto;
-    padding: 1rem;
-    border-radius: 50%;
-    box-shadow: 0 4px 15px rgba(0,0,0,0.2);
-    z-index: 1000;
-}
-
-.floating-action-btn span {
-    display: none;
-}
-
-/* --- Status Colors --- */
-.status-draft { background-color: #718096; color: white; }
-.status-ordered { background-color: #4299e1; color: white; }
-.status-completed { background-color: #48bb78; color: white; }
-.status-cancelled { background-color: #f56565; color: white; }
-=======
 }
 
 /* --- Inventory Page Specifics --- */
@@ -594,5 +522,4 @@
 .p-4 { padding: 1rem; }
 .p-8 { padding: 2rem; }
 .ml-auto { margin-left: auto; }
-.item-description-detail { margin: 0.5rem 0 0.75rem; color: var(--subtle-text-color); }
->>>>>>> 0ba1688f
+.item-description-detail { margin: 0.5rem 0 0.75rem; color: var(--subtle-text-color); }