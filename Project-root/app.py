--- conflicted
+++ resolved
@@ -11,11 +11,7 @@
 from flask_login import (LoginManager, UserMixin, login_user, login_required,
                          logout_user, current_user)
 from auth.routes import auth
-<<<<<<< HEAD
-from flask_wtf.csrf import CSRFProtect
-=======
 from flask_wtf.csrf import CSRFProtect, CSRFError
->>>>>>> 0ba1688f
 import psycopg2
 import psycopg2.extras
 from werkzeug.security import generate_password_hash, check_password_hash
@@ -61,16 +57,11 @@
         return False, "Password must contain at least one special character"
     
     return True, "Password is strong"
-<<<<<<< HEAD
-=======
-
->>>>>>> 0ba1688f
+
 # ✅ Load configuration from config.py
 from config import get_config
 app.config.from_object(get_config())
 
-<<<<<<< HEAD
-=======
 # ✅ OAUTH FIX: Add ProxyFix middleware for apps behind reverse proxy
 from werkzeug.middleware.proxy_fix import ProxyFix
 app.wsgi_app = ProxyFix(app.wsgi_app, x_for=1, x_proto=1, x_host=1, x_port=1)
@@ -89,7 +80,6 @@
 if app.config.get('BASE_URL', '').startswith('https://'):
     app.config['PREFERRED_URL_SCHEME'] = 'https'
 
->>>>>>> 0ba1688f
 # File upload security configuration
 def allowed_file(filename):
     """Check if file extension is allowed."""
@@ -161,8 +151,6 @@
     """Render a custom page when a rate limit is hit."""
     return render_template('429.html'), 429
 
-<<<<<<< HEAD
-=======
 # Return JSON for CSRF errors on API routes
 @app.errorhandler(CSRFError)
 def handle_csrf_error(e):
@@ -171,7 +159,6 @@
     # Fallback to default 400 page for non-API routes
     return render_template('500.html'), 400
 
->>>>>>> 0ba1688f
 @app.errorhandler(404)
 def not_found_error(error):
     return render_template('404.html'), 404
@@ -180,8 +167,6 @@
 def internal_error(error):
     return render_template('500.html'), 500
 
-<<<<<<< HEAD
-=======
 # ✅ OAUTH FIX: Enhanced logging configuration
 import logging
 from logging.handlers import RotatingFileHandler
@@ -208,7 +193,6 @@
 app.logger.info(f"PREFERRED_URL_SCHEME: {app.config.get('PREFERRED_URL_SCHEME', 'not set')}")
 app.logger.info(f"Google OAuth enabled: {bool(app.config.get('GOOGLE_CLIENT_ID'))}")
 
->>>>>>> 0ba1688f
 # Route to handle Chrome DevTools requests and prevent 404s in logs
 @app.route('/.well-known/appspecific/com.chrome.devtools.json')
 def chrome_devtools_json():
@@ -269,8 +253,6 @@
     return None
 
 app.register_blueprint(auth)
-<<<<<<< HEAD
-=======
 
 # Exempt select JSON auth endpoints from CSRF to simplify login/signup flows
 try:
@@ -333,7 +315,6 @@
         response.headers['Strict-Transport-Security'] = 'max-age=31536000; includeSubDomains; preload'
     
     return response
->>>>>>> 0ba1688f
 
 # ✅ OAUTH FIX: Print registered routes at startup for debugging
 if __name__ == '__main__' or app.debug:
@@ -458,14 +439,11 @@
 def home():
     return redirect(url_for('dashboard'))
 
-<<<<<<< HEAD
-=======
 # Lightweight health check endpoint for uptime monitoring and local diagnostics
 @app.route('/health', methods=['GET'])
 def health():
     return jsonify({'status': 'ok'}), 200
 
->>>>>>> 0ba1688f
 @app.route('/dashboard')
 @login_required
 def dashboard():
@@ -891,57 +869,6 @@
                     "INSERT INTO supplier_contacts (supplier_id, contact_name, contact_phone, contact_email) VALUES (%s, %s, %s, %s)",
                     (supplier_id, contact.get('name'), contact.get('phone'), contact.get('email'))
                 )
-<<<<<<< HEAD
-
-            conn.commit()
-        return jsonify({'message': 'Supplier updated successfully'}), 200
-    except psycopg2.IntegrityError:
-        return jsonify({'error': f'Supplier with firm name "{firm_name}" already exists.'}), 409
-    except Exception as e:
-        app.logger.error(f"Error updating supplier {supplier_id}: {e}")
-        return jsonify({'error': 'Database error'}), 500
-
-@app.route('/api/suppliers/<int:supplier_id>', methods=['DELETE'])
-@login_required
-@role_required('admin')
-def delete_supplier(supplier_id):
-    try:
-        with database.get_conn() as (conn, cur):
-            cur.execute("DELETE FROM suppliers WHERE supplier_id = %s", (supplier_id,))
-            conn.commit()
-        return '', 204
-    except psycopg2.IntegrityError:
-        return jsonify({'error': 'This supplier is in use and cannot be deleted.'}), 409
-    except Exception as e:
-        app.logger.error(f"Error deleting supplier {supplier_id}: {e}")
-        return jsonify({'error': 'Database error'}), 500
-
-@app.route('/api/suppliers/<int:supplier_id>/contacts', methods=['GET'])
-@login_required
-def get_supplier_contacts(supplier_id):
-    try:
-        with database.get_conn(cursor_factory=psycopg2.extras.DictCursor) as (conn, cur):
-            cur.execute("SELECT * FROM supplier_contacts WHERE supplier_id = %s", (supplier_id,))
-            contacts = [dict(row) for row in cur.fetchall()]
-        return jsonify(contacts)
-    except Exception as e:
-        app.logger.error(f"Error fetching contacts for supplier {supplier_id}: {e}")
-        return jsonify({'error': 'Failed to fetch contacts'}), 500
-
-@app.route('/api/suppliers/<int:supplier_id>/rates', methods=['GET'])
-@login_required
-def get_supplier_rates(supplier_id):
-    try:
-        with database.get_conn(cursor_factory=psycopg2.extras.DictCursor) as (conn, cur):
-            cur.execute("""
-                SELECT sir.rate_id, sir.rate, im.item_id, im.name as item_name
-                FROM supplier_item_rates sir
-                JOIN item_master im ON sir.item_id = im.item_id
-                WHERE sir.supplier_id = %s
-            """, (supplier_id,))
-            rates = [dict(row) for row in cur.fetchall()]
-        return jsonify(rates)
-=======
 
             conn.commit()
         return jsonify({'message': 'Supplier updated successfully'}), 200
@@ -2065,1087 +1992,6 @@
             cur.execute("DELETE FROM item_master WHERE item_id = %s", (item_id,))
             conn.commit()
         return '', 204
->>>>>>> 0ba1688f
-    except Exception as e:
-        app.logger.error(f"Error fetching rates for supplier {supplier_id}: {e}")
-        return jsonify({'error': 'Failed to fetch rates'}), 500
-
-@app.route('/api/suppliers/<int:supplier_id>/rates', methods=['POST'])
-@login_required
-<<<<<<< HEAD
-@role_required('admin')
-def add_supplier_rate(supplier_id):
-=======
-@limiter.limit("30 per minute")
-def update_variant_stock(variant_id):
->>>>>>> 0ba1688f
-    data = request.json
-    item_id = data.get('item_id')
-    rate = data.get('rate')
-    if not item_id or not rate:
-        return jsonify({'error': 'Item and rate are required'}), 400
-    
-    try:
-        with database.get_conn() as (conn, cur):
-<<<<<<< HEAD
-            cur.execute(
-                "INSERT INTO supplier_item_rates (supplier_id, item_id, rate) VALUES (%s, %s, %s) RETURNING rate_id",
-                (supplier_id, item_id, rate)
-            )
-            rate_id = cur.fetchone()[0]
-            conn.commit()
-        return jsonify({'message': 'Rate added successfully', 'rate_id': rate_id}), 201
-    except psycopg2.IntegrityError:
-        return jsonify({'error': 'This item already has a rate for this supplier.'}), 409
-    except Exception as e:
-        app.logger.error(f"Error adding rate for supplier {supplier_id}: {e}")
-        return jsonify({'error': 'Database error'}), 500
-
-@app.route('/api/suppliers/rates/<int:rate_id>', methods=['DELETE'])
-@login_required
-@role_required('admin')
-def delete_supplier_rate(rate_id):
-    try:
-        with database.get_conn() as (conn, cur):
-            cur.execute("DELETE FROM supplier_item_rates WHERE rate_id = %s", (rate_id,))
-            conn.commit()
-        return '', 204
-    except Exception as e:
-        app.logger.error(f"Error deleting rate {rate_id}: {e}")
-        return jsonify({'error': 'Database error'}), 500
-
-@app.route('/api/suppliers/<int:supplier_id>/ledger', methods=['GET'])
-@login_required
-def get_supplier_ledger(supplier_id):
-    try:
-        with database.get_conn(cursor_factory=psycopg2.extras.DictCursor) as (conn, cur):
-            cur.execute("""
-                SELECT se.entry_date, im.name as item_name, iv.variant_id, se.quantity_added, se.cost_per_unit
-                FROM stock_entries se
-                JOIN item_variant iv ON se.variant_id = iv.variant_id
-                JOIN item_master im ON iv.item_id = im.item_id
-                WHERE se.supplier_id = %s
-                ORDER BY se.entry_date DESC
-            """, (supplier_id,))
-            ledger_entries = [dict(row) for row in cur.fetchall()]
-        return jsonify(ledger_entries)
-    except Exception as e:
-        app.logger.error(f"Error fetching ledger for supplier {supplier_id}: {e}")
-        return jsonify({'error': 'Failed to fetch ledger'}), 500
-
-# --- Stock Receipt API ---
-@app.route('/api/stock-receipts', methods=['POST'])
-@login_required
-@role_required('admin')
-def add_stock_receipt():
-    data = request.json
-    bill_number = data.get('bill_number')
-    supplier_id = data.get('supplier_id')
-    tax_percentage = data.get('tax_percentage')
-    discount_percentage = data.get('discount_percentage')
-    po_id = data.get('po_id')
-    items = data.get('items', [])
-
-    if not supplier_id or not items:
-        return jsonify({'error': 'Supplier and at least one item are required'}), 400
-
-    try:
-        with database.get_conn() as (conn, cur):
-            # Generate receipt number
-            cur.execute("SELECT nextval('stock_receipt_number_seq')")
-            receipt_number = f"RCPT-{cur.fetchone()[0]}"
-
-            # Calculate totals
-            total_amount = sum(float(item['quantity']) * float(item['cost']) for item in items)
-            tax_amount = total_amount * (float(tax_percentage or 0) / 100)
-            discount_amount = total_amount * (float(discount_percentage or 0) / 100)
-            grand_total = total_amount + tax_amount - discount_amount
-
-            # Create stock receipt
-            cur.execute(
-                """
-                INSERT INTO stock_receipts (receipt_number, bill_number, supplier_id, total_amount, tax_percentage, discount_percentage, discount_amount, grand_total, po_id)
-                VALUES (%s, %s, %s, %s, %s, %s, %s, %s, %s) RETURNING receipt_id
-                """,
-                (receipt_number, bill_number, supplier_id, total_amount, tax_percentage, discount_percentage, discount_amount, grand_total, po_id if po_id else None)
-            )
-            receipt_id = cur.fetchone()[0]
-
-            # Create stock entries for each item
-            for item in items:
-                variant_id = item.get('variant_id')
-                quantity = item.get('quantity')
-                cost = item.get('cost')
-
-                if not variant_id or not quantity:
-                    continue
-
-                # Add stock entry
-                cur.execute(
-                    "INSERT INTO stock_entries (variant_id, quantity_added, supplier_id, cost_per_unit, receipt_id) VALUES (%s, %s, %s, %s, %s)",
-                    (variant_id, quantity, supplier_id, cost, receipt_id)
-                )
-                
-                # Update item variant stock
-                cur.execute(
-                    "UPDATE item_variant SET opening_stock = opening_stock + %s WHERE variant_id = %s",
-                    (quantity, variant_id)
-                )
-
-                # If a PO is linked, update the received quantity
-                if po_id:
-                    cur.execute(
-                        "UPDATE purchase_order_items SET received_quantity = received_quantity + %s WHERE po_id = %s AND variant_id = %s",
-                        (quantity, po_id, variant_id)
-                    )
-
-                # Update supplier item rate
-                if supplier_id and cost:
-                    cur.execute(
-                        """
-                        INSERT INTO supplier_item_rates (supplier_id, item_id, rate)
-                        SELECT %s, item_id, %s FROM item_variant WHERE variant_id = %s
-                        ON CONFLICT (supplier_id, item_id) DO UPDATE SET rate = EXCLUDED.rate
-                        """,
-                        (supplier_id, cost, variant_id)
-                    )
-
-            # Update PO status
-            if po_id:
-                cur.execute("""
-                    SELECT 
-                        SUM(quantity) as total_ordered, 
-                        SUM(received_quantity) as total_received 
-                    FROM purchase_order_items 
-                    WHERE po_id = %s
-                """, (po_id,))
-                po_status = cur.fetchone()
-                if po_status:
-                    total_ordered, total_received = po_status
-                    if total_received >= total_ordered:
-                        new_status = 'Completed'
-                    elif total_received > 0:
-                        new_status = 'Partially Received'
-                    else:
-                        new_status = 'Ordered'
-                    cur.execute("UPDATE purchase_orders SET status = %s WHERE po_id = %s", (new_status, po_id))
-
-            conn.commit()
-        return jsonify({'message': 'Stock received successfully', 'receipt_id': receipt_id}), 201
-    except Exception as e:
-        app.logger.error(f"Error receiving stock receipt: {e}")
-        return jsonify({'error': 'Database error'}), 500
-
-@app.route('/api/stock-receipts', methods=['GET'])
-@login_required
-def get_stock_receipts():
-    try:
-        with database.get_conn(cursor_factory=psycopg2.extras.DictCursor) as (conn, cur):
-            cur.execute("""
-                SELECT sr.*, s.firm_name
-                FROM stock_receipts sr
-                JOIN suppliers s ON sr.supplier_id = s.supplier_id
-                ORDER BY sr.receipt_date DESC
-            """)
-            receipts = [dict(row) for row in cur.fetchall()]
-        return jsonify(receipts)
-    except Exception as e:
-        app.logger.error(f"Error fetching stock receipts: {e}")
-        return jsonify({'error': 'Failed to fetch stock receipts'}), 500
-
-@app.route('/api/stock-receipts/<int:receipt_id>', methods=['GET'])
-@login_required
-def get_stock_receipt_details(receipt_id):
-    try:
-        with database.get_conn(cursor_factory=psycopg2.extras.DictCursor) as (conn, cur):
-            cur.execute("""
-                SELECT 
-                    se.entry_id,
-                    im.name as item_name,
-                    cm.color_name,
-                    sm.size_name,
-                    se.quantity_added,
-                    se.cost_per_unit
-                FROM stock_entries se
-                JOIN item_variant iv ON se.variant_id = iv.variant_id
-                JOIN item_master im ON iv.item_id = im.item_id
-                JOIN color_master cm ON iv.color_id = cm.color_id
-                JOIN size_master sm ON iv.size_id = sm.size_id
-                WHERE se.receipt_id = %s
-            """, (receipt_id,))
-            items = [dict(row) for row in cur.fetchall()]
-        return jsonify(items)
-    except Exception as e:
-        app.logger.error(f"Error fetching stock receipt details for {receipt_id}: {e}")
-        return jsonify({'error': 'Failed to fetch receipt details'}), 500
-
-@app.route('/api/stock-receipts/<int:receipt_id>', methods=['DELETE'])
-@login_required
-@role_required('admin')
-def delete_stock_receipt(receipt_id):
-    try:
-        with database.get_conn() as (conn, cur):
-            # Reverse the stock entries
-            cur.execute("SELECT variant_id, quantity_added FROM stock_entries WHERE receipt_id = %s", (receipt_id,))
-            entries = cur.fetchall()
-            for variant_id, quantity_added in entries:
-                cur.execute("UPDATE item_variant SET opening_stock = opening_stock - %s WHERE variant_id = %s", (quantity_added, variant_id))
-
-            # Delete the stock entries and receipt
-            cur.execute("DELETE FROM stock_entries WHERE receipt_id = %s", (receipt_id,))
-            cur.execute("DELETE FROM stock_receipts WHERE receipt_id = %s", (receipt_id,))
-            
-            conn.commit()
-        return '', 204
-    except Exception as e:
-        app.logger.error(f"Error deleting stock receipt {receipt_id}: {e}")
-        return jsonify({'error': 'Database error'}), 500
-
-# --- Purchase Order API Routes ---
-@app.route('/api/purchase-orders', methods=['GET'])
-@login_required
-def get_purchase_orders():
-    status_filter = request.args.get('status')
-    start_date = request.args.get('start_date')
-    end_date = request.args.get('end_date')
-    try:
-        with database.get_conn(cursor_factory=psycopg2.extras.DictCursor) as (conn, cur):
-            query = """
-                SELECT po.*, s.firm_name 
-                FROM purchase_orders po
-                JOIN suppliers s ON po.supplier_id = s.supplier_id
-            """
-            params = []
-            conditions = []
-            if status_filter:
-                conditions.append("po.status = %s")
-                params.append(status_filter)
-            if start_date:
-                conditions.append("po.order_date >= %s")
-                params.append(start_date)
-            if end_date:
-                conditions.append("po.order_date <= %s")
-                params.append(end_date)
-            
-            if conditions:
-                query += " WHERE " + " AND ".join(conditions)
-            
-            query += " ORDER BY po.order_date DESC"
-
-            cur.execute(query, tuple(params))
-            pos = [dict(row) for row in cur.fetchall()]
-        return jsonify(pos)
-    except Exception as e:
-        app.logger.error(f"Error fetching purchase orders: {e}")
-        return jsonify({'error': 'Failed to fetch purchase orders'}), 500
-
-@app.route('/api/purchase-orders', methods=['POST'])
-@login_required
-@role_required('admin')
-def create_purchase_order():
-    data = request.json
-    supplier_id = data.get('supplier_id')
-    items = data.get('items', [])
-    notes = data.get('notes')
-    status = data.get('status', 'Draft')
-
-    if not supplier_id or not items:
-        return jsonify({'error': 'Supplier and items are required'}), 400
-
-    try:
-        with database.get_conn() as (conn, cur):
-            cur.execute("SELECT nextval('purchase_order_number_seq')")
-            po_number = f"PO-{cur.fetchone()[0]:04d}"
-            cur.execute(
-                "INSERT INTO purchase_orders (supplier_id, status, po_number, notes) VALUES (%s, %s, %s, %s) RETURNING po_id",
-                (supplier_id, status, po_number, notes)
-            )
-            po_id = cur.fetchone()[0]
-
-            total_amount = 0
-            for item in items:
-                cur.execute(
-                    "INSERT INTO purchase_order_items (po_id, variant_id, quantity, rate) VALUES (%s, %s, %s, %s)",
-                    (po_id, item['variant_id'], item['quantity'], item['rate'])
-                )
-                total_amount += float(item['quantity']) * float(item['rate'])
-            
-            cur.execute("UPDATE purchase_orders SET total_amount = %s WHERE po_id = %s", (total_amount, po_id))
-
-            conn.commit()
-        return jsonify({'message': 'Purchase order created', 'po_id': po_id}), 201
-    except Exception as e:
-        app.logger.error(f"Error creating purchase order: {e}")
-        return jsonify({'error': 'Database error'}), 500
-
-@app.route('/api/purchase-orders/<int:po_id>', methods=['GET'])
-@login_required
-def get_purchase_order(po_id):
-    try:
-        with database.get_conn(cursor_factory=psycopg2.extras.DictCursor) as (conn, cur):
-            cur.execute("SELECT * FROM purchase_orders WHERE po_id = %s", (po_id,))
-            po_row = cur.fetchone()
-            if not po_row:
-                return jsonify({'error': 'Purchase order not found'}), 404
-            po = dict(po_row)
-
-            cur.execute("""
-                SELECT poi.*, im.name as item_name, iv.variant_id
-                FROM purchase_order_items poi
-                JOIN item_variant iv ON poi.variant_id = iv.variant_id
-                JOIN item_master im ON iv.item_id = im.item_id
-                WHERE poi.po_id = %s
-            """, (po_id,))
-            items = [dict(row) for row in cur.fetchall()]
-            po['items'] = items
-        return jsonify(po)
-    except Exception as e:
-        app.logger.error(f"Error fetching purchase order {po_id}: {e}")
-        return jsonify({'error': 'Failed to fetch purchase order'}), 500
-
-@app.route('/api/purchase-orders/<int:po_id>', methods=['PUT'])
-@login_required
-@role_required('admin')
-def update_purchase_order(po_id):
-    data = request.json
-    items = data.get('items', [])
-    status = data.get('status')
-    notes = data.get('notes')
-
-    try:
-        with database.get_conn() as (conn, cur):
-            cur.execute("DELETE FROM purchase_order_items WHERE po_id = %s", (po_id,))
-            
-            total_amount = 0
-            for item in items:
-                cur.execute(
-                    "INSERT INTO purchase_order_items (po_id, variant_id, quantity, rate) VALUES (%s, %s, %s, %s)",
-                    (po_id, item['variant_id'], item['quantity'], item['rate'])
-                )
-                total_amount += float(item['quantity']) * float(item['rate'])
-            
-            cur.execute("UPDATE purchase_orders SET total_amount = %s, status = %s, notes = %s WHERE po_id = %s", (total_amount, status, notes, po_id))
-            
-            conn.commit()
-        return jsonify({'message': 'Purchase order updated'}), 200
-    except Exception as e:
-        app.logger.error(f"Error updating purchase order {po_id}: {e}")
-        return jsonify({'error': 'Database error'}), 500
-
-@app.route('/api/purchase-orders/<int:po_id>', methods=['DELETE'])
-@login_required
-@role_required('admin')
-def delete_purchase_order(po_id):
-    try:
-        with database.get_conn() as (conn, cur):
-            cur.execute("DELETE FROM purchase_orders WHERE po_id = %s", (po_id,))
-            conn.commit()
-        return '', 204
-    except Exception as e:
-        app.logger.error(f"Error deleting purchase order {po_id}: {e}")
-        return jsonify({'error': 'Database error'}), 500
-
-@app.route('/api/purchase-orders/by-number/<po_number>', methods=['GET'])
-@login_required
-def get_purchase_order_by_number(po_number):
-    try:
-        with database.get_conn(cursor_factory=psycopg2.extras.DictCursor) as (conn, cur):
-            cur.execute("SELECT * FROM purchase_orders WHERE po_number = %s", (po_number,))
-            po_row = cur.fetchone()
-            if not po_row:
-                return jsonify({'error': 'Purchase order not found'}), 404
-            po = dict(po_row)
-
-            cur.execute("""
-                SELECT poi.*, im.name as item_name, iv.variant_id
-                FROM purchase_order_items poi
-                JOIN item_variant iv ON poi.variant_id = iv.variant_id
-                JOIN item_master im ON iv.item_id = im.item_id
-                WHERE poi.po_id = %s
-            """, (po['po_id'],))
-            items = [dict(row) for row in cur.fetchall()]
-            po['items'] = items
-        return jsonify(po)
-    except Exception as e:
-        app.logger.error(f"Error fetching purchase order by number {po_number}: {e}")
-        return jsonify({'error': 'Failed to fetch purchase order'}), 500
-
-@app.route('/api/item-names', methods=['GET'])
-@login_required
-def get_item_names():
-    try:
-        with database.get_conn() as (conn, cur):
-            cur.execute("SELECT DISTINCT name FROM item_master ORDER BY name")
-            names = [row[0] for row in cur.fetchall()]
-        return jsonify(names)
-    except Exception as e:
-        app.logger.error(f"Error fetching item names: {e}")
-        return jsonify({'error': 'Failed to fetch item names'}), 500
-
-@app.route('/api/models-by-item', methods=['GET'])
-@login_required
-def get_models_for_item():
-    item_name = request.args.get('item_name')
-    if not item_name:
-        return jsonify([])
-    try:
-        with database.get_conn() as (conn, cur):
-            cur.execute("""
-                SELECT DISTINCT mm.model_id, mm.model_name 
-                FROM model_master mm
-                JOIN item_master im ON mm.model_id = im.model_id
-                WHERE im.name = %s 
-                ORDER BY mm.model_name
-            """, (item_name,))
-            models = [{'id': row[0], 'name': row[1]} for row in cur.fetchall() if row[1]]
-        return jsonify(models)
-    except Exception as e:
-        app.logger.error(f"Error fetching models for item {item_name}: {e}")
-        return jsonify({'error': 'Failed to fetch models'}), 500
-
-@app.route('/api/variations-by-item-model', methods=['GET'])
-@login_required
-def get_variations_for_item_model():
-    item_name = request.args.get('item_name')
-    model_name = request.args.get('model')
-
-    if not item_name:
-        return jsonify([])
-
-    try:
-        with database.get_conn() as (conn, cur):
-            query = """
-                SELECT DISTINCT vm.variation_id, vm.variation_name 
-                FROM variation_master vm
-                JOIN item_master im ON vm.variation_id = im.variation_id
-                WHERE im.name = %s
-            """
-            params = [item_name]
-
-            if model_name:
-                query += """
-                    AND im.model_id IN (SELECT model_id FROM model_master WHERE model_name = %s)
-                """
-                params.append(model_name)
-            
-            query += " ORDER BY vm.variation_name"
-
-            cur.execute(query, tuple(params))
-            variations = [{'id': row[0], 'name': row[1]} for row in cur.fetchall() if row[1]]
-        return jsonify(variations)
-    except Exception as e:
-        app.logger.error(f"Error fetching variations for item '{item_name}' and model '{model_name}': {e}")
-        return jsonify({'error': 'Failed to fetch variations'}), 500
-
-@app.route('/api/items', methods=['GET'])
-@login_required
-def get_items():
-    page = request.args.get('page', 1, type=int)
-    per_page = request.args.get('per_page', 50, type=int)
-    # ✅ ADD: Enforce maximum page size
-    max_per_page = 500
-    per_page = min(per_page, max_per_page)
-    per_page = max(per_page, 1)  # Minimum 1
-    search_term = request.args.get('search', '')
-    show_low_stock_only = request.args.get('low_stock', 'false').lower() == 'true'
-    
-    offset = (page - 1) * per_page
-    
-    try:
-        with database.get_conn(cursor_factory=psycopg2.extras.DictCursor) as (conn, cur):
-            base_query = """
-                FROM item_master i
-                LEFT JOIN model_master mm ON i.model_id = mm.model_id
-                LEFT JOIN variation_master vm ON i.variation_id = vm.variation_id
-                LEFT JOIN (
-                    SELECT
-                        item_id,
-                        COUNT(*) as variant_count,
-                        SUM(opening_stock) as total_stock,
-                        SUM(threshold) as total_threshold,
-                        BOOL_OR(opening_stock <= threshold) as has_low_stock_variants
-                    FROM item_variant
-                    GROUP BY item_id
-                ) as variant_summary ON i.item_id = variant_summary.item_id
-            """
-            
-            conditions = []
-            params = []
-            
-            if show_low_stock_only:
-                conditions.append("COALESCE(variant_summary.has_low_stock_variants, FALSE) = TRUE")
-
-            if search_term:
-                conditions.append("(i.name ILIKE %s OR mm.model_name ILIKE %s OR vm.variation_name ILIKE %s)")
-                search_pattern = f"%{search_term}%"
-                params.extend([search_pattern, search_pattern, search_pattern])
-
-            where_clause = ""
-            if conditions:
-                where_clause = "WHERE " + " AND ".join(conditions)
-
-            # Query for total count
-            count_query = f"SELECT COUNT(i.item_id) {base_query} {where_clause}"
-            cur.execute(count_query, tuple(params))
-            total_items = cur.fetchone()[0]
-
-            # Query for paginated items
-            items_query = f"""
-                SELECT
-                    i.item_id, i.name, mm.model_name as model, vm.variation_name as variation,
-                    i.description, i.image_path,
-                    COALESCE(variant_summary.variant_count, 0) as variant_count,
-                    COALESCE(variant_summary.total_stock, 0) as total_stock,
-                    COALESCE(variant_summary.total_threshold, 0) as total_threshold,
-                    COALESCE(variant_summary.has_low_stock_variants, FALSE) as has_low_stock_variants
-                {base_query}
-                {where_clause}
-                ORDER BY i.name
-                LIMIT %s OFFSET %s
-            """
-            
-            cur.execute(items_query, tuple(params + [per_page, offset]))
-            items = cur.fetchall()
-            
-            items_data = [{
-                'id': item['item_id'], 'name': item['name'], 'model': item['model'],
-                'variation': item['variation'], 'description': item['description'],
-                'image_path': item['image_path'],
-                'threshold': int(item['total_threshold'] or 0),
-                'variant_count': item['variant_count'],
-                'total_stock': int(item['total_stock'] or 0),
-                'has_low_stock_variants': item['has_low_stock_variants']
-            } for item in items]
-
-            return jsonify({
-                'items': items_data,
-                'total_items': total_items,
-                'page': page,
-                'per_page': per_page,
-                'total_pages': (total_items + per_page - 1) // per_page
-            })
-    except Exception as e:
-        app.logger.error(f"Error fetching items: {e}")
-        return jsonify({'error': 'Failed to fetch items'}), 500
-
-@app.route('/api/items', methods=['POST'])
-@login_required
-@limiter.limit("10 per minute")
-def add_item_api():
-    data = request.form.to_dict()
-    if not data.get('name') or 'variants' not in data:
-        return jsonify({'error': 'Name and variants are required'}), 400
-    
-    image_path = None
-    if 'image' in request.files:
-        file = request.files['image']
-        if file.filename:
-            # ✅ SECURITY FIX: Validate file before saving
-            is_valid, error_msg = validate_upload(file)
-            if not is_valid:
-                return jsonify({'error': error_msg}), 400
-            
-            uploads_dir = os.path.join(app.root_path, 'static', 'uploads')
-            os.makedirs(uploads_dir, exist_ok=True)
-            safe_name = secure_filename(file.filename)
-            
-            # Generate unique filename
-            filename = f"{uuid.uuid4().hex[:8]}_{safe_name}"
-            file.save(os.path.join(uploads_dir, filename))
-            image_path = f"uploads/{filename}"
-
-    try:
-        with database.get_conn() as (conn, cur):
-            # Check for existing item with the same composite key
-            model_id = get_or_create_master_id(cur, data.get('model'), 'model_master', 'model_id', 'model_name')
-            variation_id = get_or_create_master_id(cur, data.get('variation'), 'variation_master', 'variation_id', 'variation_name')
-
-            cur.execute(
-                """
-                SELECT item_id FROM item_master 
-                WHERE name = %s AND model_id = %s AND variation_id = %s AND COALESCE(description, '') = %s
-                """,
-                (data['name'], model_id, variation_id, data.get('description', ''))
-            )
-            if cur.fetchone():
-                return jsonify({'error': 'An item with the same name, model, variation, and description already exists.'}), 409
-
-            cur.execute(
-                "INSERT INTO item_master (name, model_id, variation_id, description, image_path) VALUES (%s, %s, %s, %s, %s) RETURNING item_id",
-                (data['name'], model_id, variation_id, data.get('description'), image_path)
-            )
-            item_id = cur.fetchone()[0]
-            variants = json.loads(data['variants'])
-            for v in variants:
-                color_id = get_or_create_master_id(cur, v['color'], 'color_master', 'color_id', 'color_name')
-                size_id = get_or_create_master_id(cur, v['size'], 'size_master', 'size_id', 'size_name')
-                cur.execute(
-                    "INSERT INTO item_variant (item_id, color_id, size_id, opening_stock, threshold, unit) VALUES (%s, %s, %s, %s, %s, %s)",
-                    (item_id, color_id, size_id, v.get('opening_stock', 0), v.get('threshold', 5), v.get('unit'))
-                )
-            conn.commit()
-        return jsonify({'message': 'Item saved successfully', 'item_id': item_id}), 201
-    except psycopg2.IntegrityError as e:
-        app.logger.warning(f"Integrity error adding item variant: {e}")
-        return jsonify({'error': 'A variant with the same color and size already exists for this item.'}), 409
-    except Exception as e:
-        app.logger.error(f"Error in add_item API: {e}")
-        return jsonify({'error': 'Failed to save item due to a server error.'}), 500
-
-@app.route('/api/items/<int:item_id>', methods=['GET'])
-@login_required
-def get_item(item_id):
-    try:
-        with database.get_conn(cursor_factory=psycopg2.extras.DictCursor) as (conn, cur):
-            cur.execute("""
-                SELECT 
-                    i.item_id, i.name, mm.model_name as model, vm.variation_name as variation, 
-                    i.description, i.image_path
-                FROM item_master i
-                LEFT JOIN model_master mm ON i.model_id = mm.model_id
-                LEFT JOIN variation_master vm ON i.variation_id = vm.variation_id
-                WHERE i.item_id = %s
-            """, (item_id,))
-            item = cur.fetchone()
-            if not item: return jsonify({'error': 'Item not found'}), 404
-            
-            # Convert row object to a dictionary to send as JSON
-            item_dict = {
-                'id': item['item_id'],
-                'name': item['name'],
-                'model': item['model'],
-                'variation': item['variation'],
-                'description': item['description'],
-                'image_path': item['image_path']
-            }
-            return jsonify(item_dict)
-    except Exception as e:
-        app.logger.error(f"Error fetching item {item_id}: {e}")
-        return jsonify({'error': 'Failed to fetch item'}), 500
-
-@app.route('/api/items/by-name', methods=['GET'])
-@login_required
-def get_item_by_name():
-    item_name = request.args.get('name')
-    if not item_name:
-        return jsonify({'error': 'Item name is required'}), 400
-    try:
-        with database.get_conn(cursor_factory=psycopg2.extras.DictCursor) as (conn, cur):
-            cur.execute("""
-                SELECT i.item_id, i.name, mm.model_name as model, vm.variation_name as variation, i.description
-                FROM item_master i
-                LEFT JOIN model_master mm ON i.model_id = mm.model_id
-                LEFT JOIN variation_master vm ON i.variation_id = vm.variation_id
-                WHERE i.name = %s
-            """, (item_name,))
-            item = cur.fetchone()
-            if not item:
-                return jsonify(None)
-            return jsonify(dict(item))
-    except Exception as e:
-        app.logger.error(f"Error fetching item by name '{item_name}': {e}")
-        return jsonify({'error': 'Failed to fetch item by name'}), 500
-
-@app.route('/api/all-variants', methods=['GET'])
-@login_required
-def get_all_variants():
-    """Provides a flat list of all variants for dropdowns."""
-    try:
-        with database.get_conn(cursor_factory=psycopg2.extras.DictCursor) as (conn, cur):
-            cur.execute("""
-                SELECT 
-                    iv.variant_id,
-                    im.name || ' - ' || cm.color_name || ' / ' || sm.size_name AS full_name
-                FROM item_variant iv
-                JOIN item_master im ON iv.item_id = im.item_id
-                JOIN color_master cm ON iv.color_id = cm.color_id
-                JOIN size_master sm ON iv.size_id = sm.size_id
-                ORDER BY full_name
-            """)
-            variants = [{'id': row['variant_id'], 'name': row['full_name']} for row in cur.fetchall()]
-        return jsonify(variants)
-    except Exception as e:
-        app.logger.error(f"Error fetching all variants: {e}")
-        return jsonify({'error': 'Failed to fetch variants'}), 500
-
-@app.route('/api/variants/search', methods=['GET'])
-@login_required
-def search_variants():
-    """Provides a searchable list of all variants for advanced selection."""
-    try:
-        with database.get_conn(cursor_factory=psycopg2.extras.DictCursor) as (conn, cur):
-            cur.execute("""
-                SELECT 
-                    iv.variant_id,
-                    im.name as item_name,
-                    mm.model_name,
-                    vm.variation_name,
-                    cm.color_name,
-                    sm.size_name,
-                    im.description
-                FROM item_variant iv
-                JOIN item_master im ON iv.item_id = im.item_id
-                LEFT JOIN model_master mm ON im.model_id = mm.model_id
-                LEFT JOIN variation_master vm ON im.variation_id = vm.variation_id
-                JOIN color_master cm ON iv.color_id = cm.color_id
-                JOIN size_master sm ON iv.size_id = sm.size_id
-                ORDER BY item_name, model_name, variation_name, color_name, size_name
-            """)
-            variants = [dict(row) for row in cur.fetchall()]
-        return jsonify(variants)
-    except Exception as e:
-        app.logger.error(f"Error searching variants: {e}")
-        return jsonify({'error': 'Failed to search variants'}), 500
-
-@app.route('/api/compare-rates/<int:variant_id>', methods=['GET'])
-@login_required
-def compare_rates(variant_id):
-    try:
-        with database.get_conn(cursor_factory=psycopg2.extras.DictCursor) as (conn, cur):
-            cur.execute("""
-                SELECT s.firm_name as supplier_name, sir.rate
-                FROM supplier_item_rates sir
-                JOIN suppliers s ON sir.supplier_id = s.supplier_id
-                WHERE sir.item_id = (SELECT item_id FROM item_variant WHERE variant_id = %s)
-                ORDER BY sir.rate ASC
-            """, (variant_id,))
-            rates = [dict(row) for row in cur.fetchall()]
-        return jsonify(rates)
-    except Exception as e:
-        app.logger.error(f"Error comparing rates for variant {variant_id}: {e}")
-        return jsonify({'error': 'Failed to compare rates'}), 500
-
-@app.route('/api/variant-rate', methods=['GET'])
-@login_required
-def get_variant_rate():
-    variant_id = request.args.get('variant_id')
-    supplier_id = request.args.get('supplier_id')
-    if not variant_id or not supplier_id:
-        return jsonify({'error': 'Variant ID and Supplier ID are required'}), 400
-    try:
-        with database.get_conn(cursor_factory=psycopg2.extras.DictCursor) as (conn, cur):
-            cur.execute("""
-                SELECT rate FROM supplier_item_rates
-                WHERE item_id = (SELECT item_id FROM item_variant WHERE variant_id = %s)
-                AND supplier_id = %s
-            """, (variant_id, supplier_id))
-            rate = cur.fetchone()
-            return jsonify({'rate': rate[0] if rate else 0})
-    except Exception as e:
-        app.logger.error(f"Error fetching variant rate: {e}")
-        return jsonify({'error': 'Failed to fetch rate'}), 500
-        
-@app.route('/api/items/<int:item_id>', methods=['PUT'])
-@login_required
-@role_required('admin')
-def update_item(item_id):
-    """
-    Update an item with new details, variants, and optional image.
-    
-    Security fixes:
-    - SQL injection prevention using psycopg2.sql
-    - Parameterized queries for all dynamic SQL
-    - File upload validation with MIME type checking
-    - Information disclosure prevention
-    """
-    
-    # ✅ FIX 1: Add input validation for item_id
-    if not isinstance(item_id, int) or item_id <= 0:
-        return jsonify({'error': 'Invalid item ID'}), 400
-    
-    data = request.form.to_dict()
-    
-    # ✅ FIX 2: Validate required fields
-    if not data.get('name') or not data.get('name').strip():
-        return jsonify({'error': 'Item name is required'}), 400
-    
-    image_path = None
-    if 'image' in request.files:
-        file = request.files['image']
-        if file.filename:
-            # ✅ FIX 3: Enhanced file validation
-            is_valid, message = validate_upload(file)
-            if not is_valid:
-                return jsonify({'error': message}), 400
-            
-            uploads_dir = os.path.join(app.root_path, 'static', 'uploads')
-            os.makedirs(uploads_dir, exist_ok=True)
-            
-            safe_name = secure_filename(file.filename)
-            filename = f"{uuid.uuid4().hex[:8]}_{safe_name}"
-            file.save(os.path.join(uploads_dir, filename))
-            image_path = f"uploads/{filename}"
-
-    try:
-        with database.get_conn(cursor_factory=psycopg2.extras.DictCursor) as (conn, cur):
-            # Cache color and size masters
-            cur.execute("SELECT color_name, color_id FROM color_master")
-            color_cache = {name: id for name, id in cur.fetchall()}
-            
-            cur.execute("SELECT size_name, size_id FROM size_master")
-            size_cache = {name: id for name, id in cur.fetchall()}
-
-            # ✅ FIX 4: SECURE version of get_master_id_with_cache using psycopg2.sql
-            def get_master_id_with_cache(cache, value, table_name, id_col, name_col):
-                """
-                Get or create a master record with SQL injection protection.
-                Uses psycopg2.sql for safe SQL composition.
-                """
-                value = str(value).strip()
-                if not value:
-                    value = "--"
-                
-                if value in cache:
-                    return cache[value]
-                
-                # ✅ SECURE: Use psycopg2.sql.Identifier for table/column names
-                query = sql.SQL("INSERT INTO {} ({}) VALUES (%s) RETURNING {}").format(
-                    sql.Identifier(table_name),
-                    sql.Identifier(name_col),
-                    sql.Identifier(id_col)
-                )
-                
-                try:
-                    cur.execute(query, (value,))
-                    new_id = cur.fetchone()
-                    cache[value] = new_id
-                    return new_id
-                except psycopg2.IntegrityError:
-                    # ✅ FIX 5: Handle duplicate entries gracefully
-                    # Record might already exist due to concurrent insert
-                    cur.execute(
-                        sql.SQL("SELECT {} FROM {} WHERE {} = %s").format(
-                            sql.Identifier(id_col),
-                            sql.Identifier(table_name),
-                            sql.Identifier(name_col)
-                        ),
-                        (value,)
-                    )
-                    result = cur.fetchone()
-                    if result:
-                        new_id = result
-                        cache[value] = new_id
-                        return new_id
-                    raise
-
-            # Get or create model and variation
-            model_id = get_master_id_with_cache(
-                color_cache, data.get('model'), 'model_master', 
-                'model_id', 'model_name'
-            )
-            variation_id = get_master_id_with_cache(
-                size_cache, data.get('variation'), 'variation_master', 
-                'variation_id', 'variation_name'
-            )
-
-            # ✅ FIX 6: Check for conflicts with generic error message (no info leakage)
-            cur.execute(
-                "SELECT item_id FROM item_master WHERE name = %s AND model_id = %s "
-                "AND variation_id = %s AND COALESCE(description, '') = %s AND item_id != %s",
-                (data['name'], model_id, variation_id, data.get('description', ''), item_id)
-            )
-            conflicting_item = cur.fetchone()
-            if conflicting_item:
-                return jsonify({
-                    'error': 'An item with these specifications already exists'
-                }), 409
-
-            # ✅ FIX 7: SECURE UPDATE using psycopg2.sql for identifiers
-            update_fields = {
-                "name": data['name'], 
-                "model_id": model_id, 
-                "variation_id": variation_id,
-                "description": data.get('description')
-            }
-            if image_path:
-                update_fields["image_path"] = image_path
-
-            # Build SET clause safely using psycopg2.sql
-            set_clause = sql.SQL(", ").join(
-                sql.SQL("{} = %s").format(sql.Identifier(k)) 
-                for k in update_fields.keys()
-            )
-            
-            values = list(update_fields.values()) + [item_id]
-            
-            # ✅ SECURE: Use sql.SQL and sql.Identifier for table names
-            update_query = sql.SQL("UPDATE {} SET {} WHERE {} = %s").format(
-                sql.Identifier('item_master'),
-                set_clause,
-                sql.Identifier('item_id')
-            )
-            
-            cur.execute(update_query, tuple(values))
-            # ✅ FIX 8: COMMIT after update
-            conn.commit()
-            
-            # Process variant changes
-            changed_variants = json.loads(data.get('variants', '{}'))
-
-            # Add new variants
-            for v in changed_variants.get('added', []):
-                color_id = get_master_id_with_cache(
-                    color_cache, v['color'], 'color_master', 
-                    'color_id', 'color_name'
-                )
-                size_id = get_master_id_with_cache(
-                    size_cache, v['size'], 'size_master', 
-                    'size_id', 'size_name'
-                )
-                cur.execute(
-                    "INSERT INTO item_variant (item_id, color_id, size_id, opening_stock, threshold, unit) "
-                    "VALUES (%s, %s, %s, %s, %s, %s)",
-                    (item_id, color_id, size_id, v.get('opening_stock', 0), v.get('threshold', 5), v.get('unit'))
-                )
-            
-            # ✅ FIX 9: COMMIT after additions
-            conn.commit()
-
-            # Update existing variants
-            for v in changed_variants.get('updated', []):
-                color_id = get_master_id_with_cache(
-                    color_cache, v['color'], 'color_master', 
-                    'color_id', 'color_name'
-                )
-                size_id = get_master_id_with_cache(
-                    size_cache, v['size'], 'size_master', 
-                    'size_id', 'size_name'
-                )
-                cur.execute(
-                    "UPDATE item_variant SET color_id = %s, size_id = %s, opening_stock = %s, "
-                    "threshold = %s, unit = %s WHERE variant_id = %s",
-                    (color_id, size_id, v.get('opening_stock', 0), v.get('threshold', 5), v.get('unit'), v['id'])
-                )
-            
-            # ✅ FIX 10: COMMIT after updates
-            conn.commit()
-
-            # Delete variants
-            if changed_variants.get('deleted'):
-                # ✅ FIX 11: Safer validation of deleted IDs
-                deleted_ids = []
-                for id_val in changed_variants['deleted']:
-                    try:
-                        deleted_ids.append(int(id_val))
-                    except (ValueError, TypeError):
-                        app.logger.warning(f"Invalid variant ID for deletion: {id_val}")
-                        continue
-                
-                if deleted_ids:
-                    # ✅ SECURE: Use ANY operator with array parameter
-                    cur.execute(
-                        "DELETE FROM item_variant WHERE variant_id = ANY(%s)",
-                        (deleted_ids,)
-                    )
-            
-            # ✅ FIX 12: COMMIT after deletions
-            conn.commit()
-
-            # Fetch updated item data
-            cur.execute("""
-                SELECT 
-                    i.item_id, i.name, mm.model_name as model, vm.variation_name as variation, 
-                    i.description, i.image_path,
-                    (SELECT COUNT(*) FROM item_variant v WHERE v.item_id = i.item_id) as variant_count,
-                    (SELECT COALESCE(SUM(v.opening_stock), 0) FROM item_variant v WHERE v.item_id = i.item_id) as total_stock,
-                    EXISTS (
-                        SELECT 1 FROM item_variant v_check 
-                        WHERE v_check.item_id = i.item_id AND v_check.opening_stock <= v_check.threshold
-                    ) as has_low_stock_variants
-                FROM item_master i
-                LEFT JOIN model_master mm ON i.model_id = mm.model_id
-                LEFT JOIN variation_master vm ON i.variation_id = vm.variation_id
-                WHERE i.item_id = %s
-            """, (item_id,))
-            
-            # ✅ FIX 13: Handle case where item is not found
-            updated_item_data = cur.fetchone()
-            if not updated_item_data:
-                return jsonify({'error': 'Item not found after update'}), 404
-        
-        # Return updated item data
-        return jsonify({
-            'message': 'Item updated successfully',
-            'item': {
-                'id': updated_item_data['item_id'], 
-                'name': updated_item_data['name'], 
-                'model': updated_item_data['model'],
-                'variation': updated_item_data['variation'], 
-                'description': updated_item_data['description'],
-                'image_path': updated_item_data['image_path'],
-                'variant_count': updated_item_data['variant_count'], 
-                'total_stock': int(updated_item_data['total_stock'] or 0),
-                'has_low_stock_variants': updated_item_data['has_low_stock_variants']
-            }
-        }), 200
-        
-    except psycopg2.IntegrityError as e:
-        app.logger.warning(f"Integrity error updating item variant: {e}")
-        return jsonify({
-            'error': 'A variant with the same color and size already exists for this item.'
-        }), 409
-        
-    except json.JSONDecodeError as e:
-        app.logger.error(f"Invalid JSON in variants data: {e}")
-        return jsonify({'error': 'Invalid variants data format'}), 400
-        
-    except Exception as e:
-        app.logger.error(f"Error updating item {item_id}: {e}")
-        return jsonify({'error': 'Failed to update item'}), 500
-
-@app.route('/api/items/<int:item_id>/variants', methods=['GET'])
-@login_required
-def get_item_variants(item_id):
-    try:
-        with database.get_conn(cursor_factory=psycopg2.extras.DictCursor) as (conn, cur):
-            cur.execute("""
-                SELECT 
-                    v.variant_id, v.opening_stock, v.threshold, c.color_name, s.size_name,
-                    c.color_id, s.size_id, v.unit
-                FROM item_variant v
-                JOIN color_master c ON v.color_id = c.color_id
-                JOIN size_master s ON v.size_id = s.size_id
-                WHERE v.item_id = %s
-                ORDER BY c.color_name, s.size_name
-            """, (item_id,))
-            variants = cur.fetchall()
-            return jsonify([{
-                'id': v['variant_id'], 'color': {'id': v['color_id'], 'name': v['color_name']},
-                'size': {'id': v['size_id'], 'name': v['size_name']},
-                'opening_stock': v['opening_stock'], 'threshold': v['threshold'], 'unit': v['unit']
-            } for v in variants])
-    except Exception as e:
-        app.logger.error(f"Error fetching item variants: {e}")
-        return jsonify({'error': 'Failed to fetch variants'}), 500
-
-@app.route('/api/items/bulk-delete', methods=['POST'])
-@login_required
-@role_required('admin')
-def bulk_delete_items():
-    data = request.json
-    item_ids = data.get('item_ids', [])
-
-    if not item_ids:
-        return jsonify({'error': 'No item IDs provided'}), 400
-
-    try:
-        with database.get_conn() as (conn, cur):
-            cur.execute("DELETE FROM item_master WHERE item_id = ANY(%s)", (item_ids,))
-            conn.commit()
-        return jsonify({'message': f'{len(item_ids)} items deleted successfully.'}), 200
-    except Exception as e:
-        app.logger.error(f"Error bulk deleting items: {e}")
-        return jsonify({'error': 'Database error'}), 500
-
-@app.route('/api/items/<int:item_id>', methods=['DELETE'])
-@login_required
-@role_required('admin')
-def delete_item(item_id):
-    try:
-        with database.get_conn() as (conn, cur):
-            cur.execute("DELETE FROM item_master WHERE item_id = %s", (item_id,))
-            conn.commit()
-        return '', 204
     except Exception as e:
         app.logger.error(f"Error deleting item {item_id}: {e}")
         return jsonify({'error': 'Database error'}), 500
@@ -3171,18 +2017,6 @@
                 """,
                 (int(new_stock), variant_id)
             )
-=======
-            # ✅ BUG FIX: Return complete updated variant data
-            cur.execute(
-                """
-                UPDATE item_variant 
-                SET opening_stock = %s 
-                WHERE variant_id = %s 
-                RETURNING item_id, opening_stock, threshold
-                """,
-                (int(new_stock), variant_id)
-            )
->>>>>>> 0ba1688f
             
             updated_row = cur.fetchone()
             if not updated_row:
@@ -3703,7 +2537,6 @@
     
     if item_row:
         return item_row[0]
-<<<<<<< HEAD
     else:
         # Create new item
         cur.execute(
@@ -3854,165 +2687,6 @@
 
 @app.route('/health')
 def health_check():
-    try:
-        with database.get_conn() as (conn, cur):
-            cur.execute("SELECT 1")
-            cur.fetchone()
-        return jsonify({'status': 'ok'}), 200
-    except Exception as e:
-        app.logger.error(f"Health check failed: {e}")
-        return jsonify({'status': 'error', 'reason': str(e)}), 500
-=======
-    else:
-        # Create new item
-        cur.execute(
-            """
-            INSERT INTO item_master(name, model_id, variation_id, description) 
-            VALUES(%s, %s, %s, %s) 
-            RETURNING item_id
-            """,
-            (name, model_id, variation_id, description or '')
-        )
-        return cur.fetchone()[0]
-
-
-# ============================================================================
-# IMPORTS REQUIRED AT TOP OF FILE
-# ============================================================================
-
-"""
-Make sure these imports are at the top of your app.py file:
-
-from flask import Flask, request, jsonify, render_template, redirect, url_for, flash, session, send_from_directory
-from flask_cors import CORS
-from flask_login import LoginManager, UserMixin, login_user, login_required, logout_user, current_user
-from flask_wtf.csrf import CSRFProtect
-import psycopg2
-import psycopg2.extras
-from psycopg2 import sql
-from flask_limiter import Limiter
-from flask_limiter.util import get_remote_address
-import logging
-
-# And initialize:
-csrf = CSRFProtect(app)
-limiter = Limiter(app, key_func=get_remote_address, default_limits=['500 per day', '150 per hour'])
-"""
-
-
-# ============================================================================
-# TESTING THE FUNCTION
-# ============================================================================
-
-"""
-Test with curl:
-
-curl -X POST http://localhost:5000/api/import/commit \
-  -H "Content-Type: application/json" \
-  -H "X-CSRFToken: <your-csrf-token>" \
-  -d '{
-    "mappings": {
-      "Item": "Item",
-      "Model": "Model",
-      "Variation": "Variation",
-      "Color": "Color",
-      "Size": "Size",
-      "Stock": "Stock",
-      "Unit": "Unit"
-    },
-    "data": [
-      {
-        "Item": "Test Item 1",
-        "Model": "Model A",
-        "Variation": "Var 1",
-        "Color": "Red",
-        "Size": "M",
-        "Stock": 100,
-        "Unit": "Pcs"
-      },
-      {
-        "Item": "Test Item 2",
-        "Model": "Model B",
-        "Variation": "Var 2",
-        "Color": "Blue",
-        "Size": "L",
-        "Stock": 50,
-        "Unit": "Pcs"
-      }
-    ]
-  }'
-
-Expected Response:
-{
-  "message": "Import completed. Processed 2 rows, imported 2 variants.",
-  "summary": {
-    "total_rows": 2,
-    "processed": 2,
-    "imported": 2,
-    "skipped": 0,
-    "failed": 0
-  }
-}
-"""
-
-
-# ============================================================================
-# SUMMARY OF ALL FIXES
-# ============================================================================
-
-"""
-✅ FIX 1: @limiter.limit("5 per hour")
-   - Prevents DoS attacks via bulk imports
-   - Allows only 5 imports per hour per user
-
-✅ FIX 2: @csrf.protect
-   - Prevents CSRF attacks on import endpoint
-   - Validates X-CSRFToken header
-
-✅ FIX 3: Savepoint proper release in except block
-   - CRITICAL BUG FIXED: Savepoints were never released after rollback
-   - Now always releases savepoint, even after rollback
-   - Prevents transaction state corruption
-
-✅ FIX 4: Include threshold=5 in INSERT
-   - Was missing threshold column
-   - Now sets default threshold to 5
-
-✅ FIX 5: Track skipped_rows and failed_variants
-   - Users can see exactly which rows failed
-   - Includes row number and reason for skipping
-
-✅ FIX 6: Use enumerate(import_data, 1)
-   - Correct row numbering starting from 1
-   - Easier for user debugging
-
-✅ FIX 7: Validate stock is numeric and non-negative
-   - Prevents invalid data in database
-   - Gives users clear error messages
-
-✅ FIX 8: Generic error message in exception handler
-   - Was: return jsonify({'error': str(e)}), 500
-   - Now: return jsonify({'error': 'Import failed due to a server error...'}), 500
-   - Prevents information disclosure
-
-✅ FIX 9: Detailed response with summary
-   - Was: Just a message string
-   - Now: Complete summary with counts and details
-   - Much better for frontend error handling
-
-Performance Notes:
-- Table LOCK: Ensures atomicity but locks tables for entire import
-- For very large imports (10K+ rows), consider periodic commits every 1000 rows
-- Savepoint-per-variant: Allows partial success without stopping entire import
-"""
-
-
-@app.route('/ping')
-def ping():
-    return "pong"
-
-@app.route('/health')
-def health_check():
     """
     Production-grade health check endpoint.
     
@@ -4127,7 +2801,6 @@
         app.logger.warning(f"Health check failed: {health_status}")
     
     return jsonify(health_status), status_code
->>>>>>> 0ba1688f
 
 @app.route('/api/inventory/export/csv', methods=['GET'])
 @login_required
