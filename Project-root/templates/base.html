--- conflicted
+++ resolved
@@ -34,11 +34,7 @@
                 <img src="{{ url_for('static', filename='img/Final_Logo.png') }}" alt="MTC App Logo" class="logo-img">
             </a>
             <button id="sidebar-toggle" class="sidebar-toggle-btn" title="Toggle Sidebar" aria-label="Toggle Sidebar">
-<<<<<<< HEAD
-                <svg xmlns="http://www.w3.org/2000/svg" width="24" height="24" viewBox="0 0 24" fill="none" stroke="currentColor" stroke-width="2" stroke-linecap="round" stroke-linejoin="round">
-=======
                 <svg xmlns="http://www.w3.org/2000/svg" width="24" height="24" viewBox="0 0 24 24" fill="none" stroke="currentColor" stroke-width="2" stroke-linecap="round" stroke-linejoin="round">
->>>>>>> 0ba1688f
                     <line x1="3" y1="12" x2="21" y2="12"></line>
                     <line x1="3" y1="6" x2="21" y2="6"></line>
                     <line x1="3" y1="18" x2="21" y2="18"></line>
@@ -49,25 +45,6 @@
             <div class="nav-section">
                 <h2 class="nav-section-title">Operations</h2>
                 <a href="{{ url_for('dashboard') }}" class="nav-item" data-tooltip="Dashboard">
-<<<<<<< HEAD
-                    <svg xmlns="http://www.w3.org/2000/svg" width="24" height="24" viewBox="0 0 24" fill="none" stroke="currentColor" stroke-width="2" stroke-linecap="round" stroke-linejoin="round" title="Dashboard Icon"><path d="M3 9l9-7 9 7v11a2 2 0 0 1-2 2H5a2 2 0 0 1-2-2z"></path><polyline points="9 22 9 12 15 12 15 22"></polyline></svg>
-                    <span>Dashboard</span>
-                </a>
-                <a href="{{ url_for('inventory') }}" class="nav-item" data-tooltip="Inventory">
-                    <svg xmlns="http://www.w3.org/2000/svg" width="24" height="24" viewBox="0 0 24" fill="none" stroke="currentColor" stroke-width="2" stroke-linecap="round" stroke-linejoin="round" title="Inventory Icon"><rect x="3" y="3" width="18" height="18" rx="2" ry="2"></rect><line x1="3" y1="9" x2="21" y2="9"></line><line x1="9" y1="21" x2="9" y2="9"></line></svg>
-                    <span>Inventory</span>
-                </a>
-                <a href="{{ url_for('suppliers') }}" class="nav-item" data-tooltip="Suppliers">
-                    <svg xmlns="http://www.w3.org/2000/svg" width="24" height="24" viewBox="0 0 24" fill="none" stroke="currentColor" stroke-width="2" stroke-linecap="round" stroke-linejoin="round" title="Suppliers Icon"><path d="M16 21v-2a4 4 0 0 0-4-4H5a4 4 0 0 0-4 4v2"></path><circle cx="9" cy="7" r="4"></circle><path d="M22 21v-2a4 4 0 0 0-3-3.87"></path><path d="M16 3.13a4 4 0 0 1 0 7.75"></path></svg>
-                    <span>Suppliers</span>
-                </a>
-                <a href="{{ url_for('purchase_orders') }}" class="nav-item" data-tooltip="Purchase Orders">
-                    <svg xmlns="http://www.w3.org/2000/svg" width="24" height="24" viewBox="0 0 24" fill="none" stroke="currentColor" stroke-width="2" stroke-linecap="round" stroke-linejoin="round" title="Purchase Orders Icon"><path d="M14 2H6a2 2 0 0 0-2 2v16a2 2 0 0 0 2 2h12a2 2 0 0 0 2-2V8z"></path><polyline points="14 2 14 8 20 8"></polyline><line x1="16" y1="13" x2="8" y2="13"></line><line x1="16" y1="17" x2="8" y2="17"></line><polyline points="10 9 9 9 8 9"></polyline></svg>
-                    <span>Purchase Orders</span>
-                </a>
-                <a href="{{ url_for('stock_ledger') }}" class="nav-item" data-tooltip="Stock Ledger">
-                    <svg xmlns="http://www.w3.org/2000/svg" width="24" height="24" viewBox="0 0 24" fill="none" stroke="currentColor" stroke-width="2" stroke-linecap="round" stroke-linejoin="round" title="Stock Ledger Icon"><path d="M2 3h6a4 4 0 0 1 4 4v14a3 3 0 0 0-3-3H2z"></path><path d="M22 3h-6a4 4 0 0 0-4 4v14a3 3 0 0 1 3-3h7z"></path></svg>
-=======
                     <svg xmlns="http://www.w3.org/2000/svg" width="24" height="24" viewBox="0 0 24 24" fill="none" stroke="currentColor" stroke-width="2" stroke-linecap="round" stroke-linejoin="round" title="Dashboard Icon"><path d="M3 9l9-7 9 7v11a2 2 0 0 1-2 2H5a2 2 0 0 1-2-2z"></path><polyline points="9 22 9 12 15 12 15 22"></polyline></svg>
                     <span>Dashboard</span>
                 </a>
@@ -85,16 +62,11 @@
                 </a>
                 <a href="{{ url_for('stock_ledger') }}" class="nav-item" data-tooltip="Stock Ledger">
                     <svg xmlns="http://www.w3.org/2000/svg" width="24" height="24" viewBox="0 0 24 24" fill="none" stroke="currentColor" stroke-width="2" stroke-linecap="round" stroke-linejoin="round" title="Stock Ledger Icon"><path d="M2 3h6a4 4 0 0 1 4 4v14a3 3 0 0 0-3-3H2z"></path><path d="M22 3h-6a4 4 0 0 0-4 4v14a3 3 0 0 1 3-3h7z"></path></svg>
->>>>>>> 0ba1688f
                     <span>Stock Ledger</span>
                 </a>
                 {% if current_user.is_authenticated and (current_user.role == 'super_admin' or current_user.role == 'admin') %}
                 <a href="{{ url_for('master_data') }}" class="nav-item" data-tooltip="Master Data">
-<<<<<<< HEAD
-                    <svg xmlns="http://www.w3.org/2000/svg" width="24" height="24" viewBox="0 0 24" fill="none" stroke="currentColor" stroke-width="2" stroke-linecap="round" stroke-linejoin="round" title="Master Data Icon"><path d="M12 2L2 7l10 5 10-5-10-5z"></path><path d="M2 17l10 5 10-5"></path><path d="M2 12l10 5 10-5"></path></svg>
-=======
                     <svg xmlns="http://www.w3.org/2000/svg" width="24" height="24" viewBox="0 0 24 24" fill="none" stroke="currentColor" stroke-width="2" stroke-linecap="round" stroke-linejoin="round" title="Master Data Icon"><path d="M12 2L2 7l10 5 10-5-10-5z"></path><path d="M2 17l10 5 10-5"></path><path d="M2 12l10 5 10-5"></path></svg>
->>>>>>> 0ba1688f
                     <span>Master Data</span>
                 </a>
                 {% endif %}
@@ -104,30 +76,18 @@
             <div class="nav-section">
                 <h2 class="nav-section-title">User Actions</h2>
                 <a href="{{ url_for('profile') }}" class="nav-item" data-tooltip="Profile">
-<<<<<<< HEAD
-                    <svg xmlns="http://www.w3.org/2000/svg" width="24" height="24" viewBox="0 0 24" fill="none" stroke="currentColor" stroke-width="2" stroke-linecap="round" stroke-linejoin="round" title="Profile Icon"><path d="M20 21v-2a4 4 0 0 0-4-4H8a4 4 0 0 0-4 4v2"></path><circle cx="12" cy="7" r="4"></circle></svg>
-=======
                     <svg xmlns="http://www.w3.org/2000/svg" width="24" height="24" viewBox="0 0 24 24" fill="none" stroke="currentColor" stroke-width="2" stroke-linecap="round" stroke-linejoin="round" title="Profile Icon"><path d="M20 21v-2a4 4 0 0 0-4-4H8a4 4 0 0 0-4 4v2"></path><circle cx="12" cy="7" r="4"></circle></svg>
->>>>>>> 0ba1688f
                     <span>Profile</span>
                 </a>
                 {% if current_user.is_authenticated and current_user.role == 'super_admin' %}
                 <a href="{{ url_for('user_management') }}" class="nav-item" data-tooltip="User Management">
-<<<<<<< HEAD
-                    <svg xmlns="http://www.w3.org/2000/svg" width="24" height="24" viewBox="0 0 24" fill="none" stroke="currentColor" stroke-width="2" stroke-linecap="round" stroke-linejoin="round" title="User Management Icon"><path d="M17 21v-2a4 4 0 0 0-4-4H5a4 4 0 0 0-4 4v2"></path><circle cx="9" cy="7" r="4"></circle><path d="M23 21v-2a4 4 0 0 0-3-3.87"></path><path d="M16 3.13a4 4 0 0 1 0 7.75"></path></svg>
-=======
                     <svg xmlns="http://www.w3.org/2000/svg" width="24" height="24" viewBox="0 0 24 24" fill="none" stroke="currentColor" stroke-width="2" stroke-linecap="round" stroke-linejoin="round" title="User Management Icon"><path d="M17 21v-2a4 4 0 0 0-4-4H5a4 4 0 0 0-4 4v2"></path><circle cx="9" cy="7" r="4"></circle><path d="M23 21v-2a4 4 0 0 0-3-3.87"></path><path d="M16 3.13a4 4 0 0 1 0 7.75"></path></svg>
->>>>>>> 0ba1688f
                     <span>User Management</span>
                 </a>
                 {% endif %}
                 {% if current_user.is_authenticated %}
     <a href="{{ url_for('auth.logout') }}" class="nav-item logout-btn" data-tooltip="Logout">
-<<<<<<< HEAD
-                    <svg xmlns="http://www.w3.org/2000/svg" width="24" height="24" viewBox="0 0 24" fill="none" stroke="currentColor" stroke-width="2" stroke-linecap="round" stroke-linejoin="round" title="Logout Icon"><path d="M9 21H5a2 2 0 0 1-2-2V5a2 2 0 0 1 2-2h4"></path><polyline points="16 17 21 12 16 7"></polyline><line x1="21" y1="12" x2="9" y2="12"></line></svg>
-=======
                     <svg xmlns="http://www.w3.org/2000/svg" width="24" height="24" viewBox="0 0 24 24" fill="none" stroke="currentColor" stroke-width="2" stroke-linecap="round" stroke-linejoin="round" title="Logout Icon"><path d="M9 21H5a2 2 0 0 1-2-2V5a2 2 0 0 1 2-2h4"></path><polyline points="16 17 21 12 16 7"></polyline><line x1="21" y1="12" x2="9" y2="12"></line></svg>
->>>>>>> 0ba1688f
                     <span>Logout</span>
                 </a>
                 {% endif %}
@@ -157,13 +117,8 @@
             <div class="header-placeholder"></div>
             <div class="header-actions">
                 <button id="dark-mode-toggle" class="theme-toggle-btn" title="Toggle Dark Mode" aria-label="Toggle Dark Mode">
-<<<<<<< HEAD
-                    <svg class="sun-icon" xmlns="http://www.w3.org/2000/svg" width="24" height="24" viewBox="0 0 24" fill="none" stroke="currentColor" stroke-width="2" stroke-linecap="round" stroke-linejoin="round"><circle cx="12" cy="12" r="5"></circle><line x1="12" y1="1" x2="12" y2="3"></line><line x1="12" y1="21" x2="12" y2="23"></line><line x1="4.22" y1="4.22" x2="5.64" y2="5.64"></line><line x1="18.36" y1="18.36" x2="19.78" y2="19.78"></line><line x1="1" y1="12" x2="3" y2="12"></line><line x1="21" y1="12" x2="23" y2="12"></line><line x1="4.22" y1="19.78" x2="5.64" y2="18.36"></line><line x1="18.36" y1="5.64" x2="19.78" y2="4.22"></line></svg>
-                    <svg class="moon-icon" xmlns="http://www.w3.org/2000/svg" width="24" height="24" viewBox="0 0 24" fill="none" stroke="currentColor" stroke-width="2" stroke-linecap="round" stroke-linejoin="round"><path d="M21 12.79A9 9 0 1 1 11.21 3 7 7 0 0 0 21 12.79z"></path></svg>
-=======
                     <svg class="sun-icon" xmlns="http://www.w3.org/2000/svg" width="24" height="24" viewBox="0 0 24 24" fill="none" stroke="currentColor" stroke-width="2" stroke-linecap="round" stroke-linejoin="round"><circle cx="12" cy="12" r="5"></circle><line x1="12" y1="1" x2="12" y2="3"></line><line x1="12" y1="21" x2="12" y2="23"></line><line x1="4.22" y1="4.22" x2="5.64" y2="5.64"></line><line x1="18.36" y1="18.36" x2="19.78" y2="19.78"></line><line x1="1" y1="12" x2="3" y2="12"></line><line x1="21" y1="12" x2="23" y2="12"></line><line x1="4.22" y1="19.78" x2="5.64" y2="18.36"></line><line x1="18.36" y1="5.64" x2="19.78" y2="4.22"></line></svg>
                     <svg class="moon-icon" xmlns="http://www.w3.org/2000/svg" width="24" height="24" viewBox="0 0 24 24" fill="none" stroke="currentColor" stroke-width="2" stroke-linecap="round" stroke-linejoin="round"><path d="M21 12.79A9 9 0 1 1 11.21 3 7 7 0 0 0 21 12.79z"></path></svg>
->>>>>>> 0ba1688f
                 </button>
                 {% if current_user.is_authenticated %}
                 <div class="user-menu">
