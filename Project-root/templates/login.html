--- conflicted
+++ resolved
@@ -4,30 +4,6 @@
     <meta charset="UTF-8">
     <meta name="viewport" content="width=device-width, initial-scale=1.0">
     <title>Login</title>
-<<<<<<< HEAD
-    <link rel="stylesheet" href="{{ url_for('static', filename='styles.css') }}">
-</head>
-<body>
-    <div class="login-container">
-        <h2>Login</h2>
-        <form id="login-form">
-            <div class="form-group">
-                <label for="email">Email</label>
-                <input type="email" id="email" name="email" required>
-            </div>
-            <div class="form-group">
-                <label for="password">Password</label>
-                <input type="password" id="password" name="password" required>
-            </div>
-            <button type="submit">Login</button>
-        </form>
-        <p id="error-message" style="color: red;"></p>
-        <hr>
-        <a href="{{ url_for('auth.auth_google') }}" class="google-btn">
-            <img src="https://developers.google.com/identity/images/btn_google_signin_dark_normal_web.png" alt="Sign in with Google">
-        </a>
-    </div>
-=======
     <!-- CSRF token for secure POSTs -->
     <meta name="csrf-token" content="{{ csrf_token() }}">
     <!-- Use the main stylesheet for consistent look -->
@@ -86,7 +62,6 @@
         </div>
     </div>
 
->>>>>>> 0ba1688f
     <script src="{{ url_for('static', filename='js/login.js') }}"></script>
 </body>
 </html>